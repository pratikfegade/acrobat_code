--- conflicted
+++ resolved
@@ -880,19 +880,9 @@
   // Run the optimizations necessary to target the VM.
   context_.module = OptimizeModuleImpl(std::move(mod));
 
-<<<<<<< HEAD
-  std::cout << "Module " << context_.module << std::endl;
-
-  // Populate the global map.
-  //
-  // This maps global variables to a global index
-  // in the VMFunction table.
-  PopulateGlobalMap();
-=======
   // Build the map from global variables bound to Functions to a global index in the
   // VMFunction table.
   size_t num_functions = PopulateGlobalMap();
->>>>>>> c7ddb413
 
   // Next we get ready by allocating space for
   // the global state.
