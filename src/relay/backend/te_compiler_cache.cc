/*
 * Licensed to the Apache Software Foundation (ASF) under one
 * or more contributor license agreements.  See the NOTICE file
 * distributed with this work for additional information
 * regarding copyright ownership.  The ASF licenses this file
 * to you under the Apache License, Version 2.0 (the
 * "License"); you may not use this file except in compliance
 * with the License.  You may obtain a copy of the License at
 *
 *   http://www.apache.org/licenses/LICENSE-2.0
 *
 * Unless required by applicable law or agreed to in writing,
 * software distributed under the License is distributed on an
 * "AS IS" BASIS, WITHOUT WARRANTIES OR CONDITIONS OF ANY
 * KIND, either express or implied.  See the License for the
 * specific language governing permissions and limitations
 * under the License.
 */

#include "./te_compiler_cache.h"

#include <tvm/driver/driver_api.h>
#include <tvm/ir/type_functor.h>
#include <tvm/relay/analysis.h>
#include <tvm/relay/attrs/device_copy.h>
#include <tvm/relay/expr.h>
#include <tvm/relay/expr_functor.h>
#include <tvm/relay/op.h>
#include <tvm/relay/op_attr_types.h>
#include <tvm/runtime/device_api.h>
#include <tvm/runtime/registry.h>
#include <tvm/te/operation.h>
#include <tvm/te/schedule.h>
#include <tvm/te/schedule_pass.h>
#include <tvm/topi/tags.h>

#include <functional>
#include <limits>
#include <mutex>
#include <unordered_map>
#include <utility>
#include <vector>

#include "../op/memory/memory.h"
#include "../transforms/pass_utils.h"
#include "utils.h"

namespace tvm {
namespace relay {
namespace tec {

TVM_REGISTER_NODE_TYPE(LoweredOutputNode);
TVM_REGISTER_NODE_TYPE(CachedFuncNode);
TVM_REGISTER_NODE_TYPE(CCacheKeyNode);
TVM_REGISTER_NODE_TYPE(CCacheValueNode);

LoweredOutput::LoweredOutput(tvm::Array<te::Tensor> outputs, OpImplementation impl) {
  auto n = make_object<LoweredOutputNode>();
  n->outputs = std::move(outputs);
  n->implementation = std::move(impl);
  data_ = std::move(n);
}

CCacheKey::CCacheKey(Function source_func, Target target) {
  auto n = make_object<CCacheKeyNode>();
  n->source_func = std::move(source_func);
  n->target = std::move(target);
  data_ = std::move(n);
}

CachedFunc::CachedFunc(tvm::Target target, GlobalVar prim_fn_var, tvm::Array<te::Tensor> inputs,
                       tvm::Array<te::Tensor> outputs, te::Schedule schedule,
                       tir::PrimFunc prim_func, tvm::Array<Integer> shape_func_param_states,
                       IRModule funcs) {
  auto n = make_object<CachedFuncNode>();
  n->target = target;
  n->prim_fn_var = prim_fn_var;
  n->inputs = inputs;
  n->outputs = outputs;
  n->schedule = schedule;
  n->shape_func_param_states = shape_func_param_states;
  n->funcs = funcs;
  data_ = std::move(n);
}

Array<IndexExpr> GetShape(const Array<IndexExpr>& shape) {
  // for now, we always use int32 shape when possible
  // even if the result of shape inference becomes int64.
  Array<IndexExpr> res;
  for (IndexExpr val : shape) {
    const int64_t* pval = tir::as_const_int(val);
    if (pval != nullptr) {
#ifndef TVM_INDEX_DEFAULT_I64
      ICHECK_LE(pval[0], std::numeric_limits<int32_t>::max())
          << "dimension must be less then int32_t's max value";
      ICHECK_GE(pval[0], std::numeric_limits<int32_t>::min())
          << "dimension must be less then int32_t's max value";
      res.push_back(IntImm(DataType::Int(32), *pval));
#else
      res.push_back(val);
#endif  // TVM_INDEX_DEFAULT_I64
    } else if (val->IsInstance<tir::AnyNode>()) {
      // currently all 'any' we meet in shape function are non-negative.
      res.push_back(val.as<tir::AnyNode>()->ToSizeVar());
    } else {
      res.push_back(val);
    }
  }
  return res;
}

// Construct a schedule for a given Relay primitive function and target.
class ScheduleBuilder : public backend::MemoizedExprTranslator<Array<te::Tensor>> {
 public:
  explicit ScheduleBuilder(Target target, bool create_schedule = true)
      : target_(target),
        device_copy_op_(Op::Get("device_copy")),
        create_schedule_(create_schedule) {
    // Whether to use auto_scheduler schedule.
    use_auto_scheduler_ = backend::IsAutoSchedulerEnabled();
    use_meta_schedule_ = backend::IsMetaScheduleEnabled();
  }

  CachedFunc Create(const Function& relay_func, std::function<std::string(std::string)> renamer) {
    Array<tvm::te::Tensor> fn_inputs;
    for (Var param : relay_func->params) {
      Array<tvm::te::Tensor> inputs;
      for (const auto& ttype : FlattenTupleType(param->checked_type())) {
        tvm::te::Tensor tensor = tvm::te::placeholder(GetShape(ttype->shape), ttype->dtype);
        fn_inputs.push_back(tensor);
        inputs.push_back(tensor);
      }
      memo_[param] = inputs;
    }
    readable_name_stream_ << "fused";
    auto outputs = this->VisitExpr(relay_func->body);
    auto candidate_name = readable_name_stream_.str();
    constexpr static size_t kMaxFuncNameLength = 80;
    // WARNING: Please make sure to also update TVM_CRT_MAX_STRLEN_FUNCTION_NAME
    //          whenever the value of kMaxFuncNameLength changes
    if (candidate_name.size() > kMaxFuncNameLength) {
      std::stringstream truncated_name;
      truncated_name << candidate_name.substr(0, kMaxFuncNameLength);
      truncated_name << "_" << std::hash<std::string>{}(candidate_name) << "_";
      candidate_name = truncated_name.str();
    }

    // TODO(mbs): This should be the definititive global by which the PrimFunc is known and
    // no other GlobalVar ctors should appear inside the lowering machinery.
    auto prim_fn_var = GlobalVar(renamer(candidate_name));
    prim_fn_var->checked_type_ = relay_func->checked_type();

    // Fusion over tupled results may leave identity relationships
    // between inputs and outputs, and those should not be scheduled.
    // Hence schedule only non PlaceholderOp outputs.
    tvm::Array<te::Tensor> tensor_outs;
    for (const auto& tensor : outputs) {
      if (!tensor->op.as<te::PlaceholderOpNode>()) {
        tensor_outs.push_back(tensor);
      }
    }

    te::Schedule schedule{nullptr};
    tir::PrimFunc prim_func{nullptr};
    // No need to register schedule for device copy op.
    if (anchor_attrs_.as<DeviceCopyAttrs>() == nullptr && create_schedule_) {
      if (use_auto_scheduler_) {
        const auto* fauto_schedule =
            runtime::Registry::Get("auto_scheduler.relay_integration.auto_schedule_topi_compute");
        ICHECK(fauto_schedule != nullptr)
            << "auto_scheduler.relay_integration.auto_schedule_topi_compute is not registered";
        ObjectRef obj = (*fauto_schedule)(prim_fn_var->name_hint, tensor_outs);
        if (obj.defined()) {
          schedule = Downcast<te::Schedule>(obj);
        }
      }
      if (use_meta_schedule_) {
        const auto* f_create_func = runtime::Registry::Get("te.CreatePrimFuncFromOutputs");
        const auto* f_meta_schedule =
            runtime::Registry::Get("meta_schedule.MetaScheduleContextQueryInsideWithScope");
        ICHECK(f_create_func) << "te.CreatePrimFuncFromOutputs is not registered";
        ICHECK(f_meta_schedule)
            << "meta_schedule.MetaScheduleContextQueryInsideWithScope is not registered";
        prim_func = (*f_create_func)(tensor_outs);
        Optional<ObjectRef> opt_mod_or_base_func =
            (*f_meta_schedule)(prim_fn_var->name_hint, IRModule({{prim_fn_var, relay_func}}),
                               Array<IRModule>{IRModule({{prim_fn_var, prim_func}})});
        if (const auto* result = opt_mod_or_base_func.as<tir::PrimFuncNode>()) {
          prim_func = GetRef<tir::PrimFunc>(result);
        } else {
          prim_func = tir::PrimFunc(nullptr);
        }
      }

      // Use TOPI schdule if user specificed, or the function has no auto_scheduler schedule.
      if (!schedule.defined() && !prim_func.defined()) {
        ICHECK(anchor_implementation_.defined());
        schedule = anchor_implementation_.Schedule(anchor_attrs_, tensor_outs, target_);
      }
      if (schedule.defined()) {
        for (const auto& scalar : scalars_) {
          if (schedule->Contain(scalar)) {
            schedule[scalar].compute_inline();
          }
        }
      }
    }

    return CachedFunc(target_, prim_fn_var, fn_inputs, outputs, schedule, prim_func, {});
  }

  Array<te::Tensor> VisitExpr_(const VarNode* op) final {
    LOG(FATAL) << "Unexpected free variable " << PrettyPrint(GetRef<Var>(op));
    return {};
  }

  Array<te::Tensor> VisitExpr_(const ConstantNode* op) final {
    using tir::make_const;
    ICHECK(op->is_scalar());
    void* data = op->data->data;
    DataType dtype = DataType(op->data->dtype);
    auto value = te::compute(
        {},
        [&](const Array<tvm::tir::Var>&) {
          if (dtype == DataType::Int(32)) {
            return make_const(dtype, static_cast<const int32_t*>(data)[0]);
          } else if (dtype == DataType::Int(64)) {
            return make_const(dtype, static_cast<const int64_t*>(data)[0]);
          } else if (dtype == DataType::Float(32)) {
            return make_const(dtype, static_cast<const float*>(data)[0]);
          } else if (dtype == DataType::Float(64)) {
            return make_const(dtype, static_cast<const double*>(data)[0]);
          } else if (dtype == DataType::Bool()) {
            return make_const(dtype, static_cast<const uint8_t*>(data)[0]);
          } else {
            LOG(FATAL) << "not handled";
            return tvm::PrimExpr();
          }
        },
        "compile_engine_const", topi::kBroadcast);
    scalars_.push_back(value->op);
    return {value};
  }

  Array<te::Tensor> VisitExpr_(const CallNode* call_node) final {
    static auto fpattern = Op::GetAttrMap<TOpPattern>("TOpPattern");
    static auto flower_call = tvm::runtime::Registry::Get("relay.backend.lower_call");
    ICHECK(flower_call) << "relay.backend.lower_call is not registered.";

    Array<te::Tensor> inputs;
    int count_tuple = 0;
    for (Expr arg : call_node->args) {
      if (arg->checked_type().as<TupleTypeNode>()) {
        ++count_tuple;
      }
      for (te::Tensor tensor : VisitExpr(arg)) {
        inputs.push_back(tensor);
      }
    }

    if (count_tuple) {
      ICHECK_EQ(call_node->args.size(), 1U)
          << "Only functions with a single tuple input are allowed, but " << count_tuple
          << " were provided.";
    }

    ICHECK(call_node->op.as<OpNode>()) << "Primitive function only allows call into primitive ops";
    Op op = Downcast<Op>(call_node->op);

    Array<te::Tensor> outputs;
    OpImplementation impl;
    // TODO(mbs): device_copy cleanup
    ICHECK_NE(op, device_copy_op_) << "device_copy cannot be lowered";
    LoweredOutput lowered_out = (*flower_call)(GetRef<Call>(call_node), inputs, target_);
    outputs = lowered_out->outputs;
    impl = lowered_out->implementation;

    if (create_schedule_) {
      int op_pattern = fpattern[op];
      if (!use_auto_scheduler_ && op_pattern >= kCommReduce) {
        ICHECK(!anchor_op_.defined() || anchor_op_pattern_ < kCommReduce)
            << "Cannot apply TOPI schedule to a primitive function with two complicated ops"
            << " anchor=" << anchor_op_ << " current=" << op;
      }
      if (op_pattern >= anchor_op_pattern_) {
        anchor_op_ = op;
        anchor_attrs_ = call_node->attrs;
        anchor_op_pattern_ = op_pattern;
        anchor_implementation_ = impl;
      }
    }
    if (outputs.size() != 1) {
      const auto* tuple_type = call_node->checked_type().as<TupleTypeNode>();
      ICHECK(tuple_type) << "Expected output to be a tuple type "
                         << PrettyPrint(call_node->checked_type());

      ICHECK_EQ(tuple_type->fields.size(), outputs.size());
    }

    // TODO(mbs): device_copy cleanup
    ICHECK_NE(op, device_copy_op_) << "device_copy cannot be lowered";
    readable_name_stream_ << '_' << op->name;
    return outputs;
  }

  Array<te::Tensor> VisitExpr_(const FunctionNode* op) final {
    LOG(FATAL) << "Primitive Functions can not contain nested functions.";
    return Array<te::Tensor>();
  }

  Array<te::Tensor> VisitExpr_(const LetNode* op) final {
    Array<te::Tensor> val = VisitExpr(op->value);
    ICHECK(!memo_.count(op->var));
    memo_[op->var] = val;
    return VisitExpr(op->body);
  }

  Array<te::Tensor> VisitExpr_(const TupleNode* op) final {
    Array<te::Tensor> fields;
    for (Expr field : op->fields) {
      // TODO(mbs): Generalize to be equivalent to FlattenTupleType.
      ICHECK(field->checked_type().as<TensorTypeNode>()) << "Only allow Tuple of Tensor";
      Array<te::Tensor> res = VisitExpr(field);
      ICHECK_EQ(res.size(), 1);
      fields.push_back(res[0]);
    }
    return fields;
  }

  Array<te::Tensor> VisitExpr_(const TupleGetItemNode* op) final {
    const auto* tuple_type = op->tuple->type_as<TupleTypeNode>();
    Array<te::Tensor> tuple = VisitExpr(op->tuple);
    ICHECK_EQ(tuple_type->fields.size(), tuple.size());
    ICHECK_GE(op->index, 0);
    ICHECK_LT(static_cast<size_t>(op->index), tuple.size());
    return {tuple[op->index]};
  }

 private:
  tvm::Target target_;
  Op anchor_op_;
  Attrs anchor_attrs_;
  int anchor_op_pattern_{0};
  OpImplementation anchor_implementation_;
  std::ostringstream readable_name_stream_;
  Array<te::Operation> scalars_;
  bool use_auto_scheduler_;
  bool use_meta_schedule_;
  // Cache device copy op for equivalence checking to reduce registry lookup
  // overhead for each invocation of call node when retrieving schedules.
  const Op& device_copy_op_;
  bool create_schedule_;
};

/*!
 * \brief Create schedule for target.
 * \param source_func The primitive function to be lowered.
 * \param target The target we want to create schedule for.
 * \return Pair of schedule and cache.
 *  The funcs field in cache is not yet populated.
 */
CachedFunc PrimFuncFor(const Function& source_func, const Target& target,
                       std::function<std::string(std::string)> renamer) {
  return ScheduleBuilder(target).Create(source_func, renamer);
}

// Creates shape function from functor.
class MakeShapeFunc : public backend::MemoizedExprTranslator<Array<te::Tensor>> {
 public:
  MakeShapeFunc() {}

  CachedFunc Create(const Function& prim_func, const Target& target,
                    std::function<std::string(std::string)> renamer) {
    TShapeDataDependent shape_func_param_states;

    for (auto param : prim_func->params) {
      param_states_[param] = kNoNeed;
      Array<tvm::te::Tensor> data_inputs;
      Array<tvm::te::Tensor> shape_inputs;

      for (const auto& ttype : FlattenTupleType(param->checked_type())) {
        // Add data placeholder (in case we discover we need it below)
        Shape shape = GetShape(ttype->shape);
        tvm::te::Tensor data_tensor = tvm::te::placeholder(shape, ttype->dtype);
        data_inputs.push_back(data_tensor);
        // Add shape placeholder (in case we discover we need it below)
        int64_t ndim = shape.size();
        Shape sshape;
        if (ndim > 0) {
          sshape.push_back(tvm::Integer(ndim));
        }
        tvm::te::Tensor shape_tensor = tvm::te::placeholder(sshape, DataType::Int(64));
        shape_inputs.push_back(shape_tensor);
      }
      param_data_[param] = data_inputs;
      param_shapes_[param] = shape_inputs;
    }

    // Setup the name;
    readable_name_stream_ << "shape_func";

    // Create the `te::Tensor`s which represent the output.
    auto outputs = VisitExpr(prim_func->body);

    // Generate a name.
    auto candidate_name = readable_name_stream_.str();
    constexpr static size_t kMaxFuncNameLength = 80;
    // WARNING: Please make sure to also update TVM_CRT_MAX_STRLEN_FUNCTION_NAME
    //          whenever the value of kMaxFuncNameLength changes
    if (candidate_name.size() > kMaxFuncNameLength) {
      std::stringstream truncated_name;
      truncated_name << candidate_name.substr(0, kMaxFuncNameLength);
      truncated_name << "_" << std::hash<std::string>{}(candidate_name) << "_";
      candidate_name = truncated_name.str();
    }

    // Set all the inputs correctly, and accumulate their types from the p.o.v. of the
    // shape function rather than the primitive it is derived for.
    Array<te::Tensor> inputs;
    Array<Type> shape_function_arg_types;
    for (auto param : prim_func->params) {
      int state = param_states_[param];
      shape_func_param_states.push_back(IntImm(DataType::Int(32), state));
      if (state & kNeedInputData) {
        // Pass the primitive arguments directly (though in flattened form and on the host)
        for (auto t : param_data_[param]) {
          inputs.push_back(t);
          shape_function_arg_types.push_back(TensorType(t->GetShape(), t->GetDataType()));
        }
      }
      if (state & kNeedInputShape) {
        // Pass the shapes of the primitive arguments (also on the host)
        for (auto t : param_shapes_[param]) {
          inputs.push_back(t);
          shape_function_arg_types.push_back(TensorType(t->GetShape(), t->GetDataType()));
        }
      }
    }

    // TODO(mbs): This should be the definitive global by which the PrimFunc is known and
    // no  other GlobalVar ctors should appear inside the lowering machinery.
    auto func_name = renamer(candidate_name);
    auto prim_fn_gvar = GlobalVar(func_name);

    // Gather the result types, again from the p.o.v. of the shape function rather than
    // the primitive it is derived for.
    Array<Type> shape_function_res_types;
    for (const auto& t : outputs) {
      shape_function_res_types.push_back(TensorType(t->GetShape(), t->GetDataType()));
    }

    // Assign the shape function its true type.
    FuncType type(shape_function_arg_types, TupleType(shape_function_res_types),
                  /*type_params=*/{}, /*type_constraints=*/{});
    VLOG(1) << "shape function '" << prim_fn_gvar->name_hint << "' has type:" << std::endl
            << PrettyPrint(type) << std::endl
            << "corresponding to primitive of type:" << std::endl
            << PrettyPrint(prim_func->checked_type());
    prim_fn_gvar->checked_type_ = std::move(type);

    // generate schedule for shape func
    Array<te::Operation> out_ops;
    for (auto t : outputs) {
      out_ops.push_back(t->op);
    }
    auto schedule = te::create_schedule(out_ops);
    tvm::te::AutoInlineInjective(schedule);
    for (const auto& scalar : scalars_) {
      auto scalar_op = scalar->op;
      if (schedule->Contain(scalar_op)) {
        schedule[scalar_op].compute_inline();
      }
    }

    Array<te::Tensor> all_args = Array<te::Tensor>(inputs);
    for (te::Tensor arg : outputs) {
      all_args.push_back(arg);
    }

    using tvm::transform::PassContext;
    With<PassContext> fresh_pass_ctx_scope(PassContext::Create());

    std::unordered_map<te::Tensor, tir::Buffer> binds;
<<<<<<< HEAD
    Map<te::Tensor, tir::Buffer> scatter_buffers;
    IRModule ir_module = tvm::LowerSchedule(schedule, all_args, func_name, binds, scatter_buffers);

=======
    IRModule lowered_module = tvm::LowerSchedule(schedule, all_args, func_name, binds);

    // Unfortunately the above machinery creates its own GlobalVars instead of using *the*
    // GlobalVar we established above. Fix this before the confusion spreads any further.
    // TODO(mbs): LowerSchedule should be given prim_fn_gvar instead of func_name.
    IRModule fixed_lowered_module;
    for (const auto& kv : lowered_module->functions) {
      GlobalVar global_var =
          kv.first->name_hint == prim_fn_gvar->name_hint ? prim_fn_gvar : kv.first;
      fixed_lowered_module->Add(global_var, kv.second);
    }
>>>>>>> c7ddb413
    return CachedFunc(target, prim_fn_gvar, inputs, outputs, schedule, tir::PrimFunc{nullptr},
                      shape_func_param_states, fixed_lowered_module);
  }

  Array<te::Tensor> VisitExpr(const Expr& expr) final {
    if (expr.as<VarNode>()) {
      // Do not memoize vars because shape functions could use either the data
      // or the shape of a var each time.
      return ExprFunctor::VisitExpr(expr);
    }
    // For other case, do memoized visit
    return backend::MemoizedExprTranslator<Array<te::Tensor>>::VisitExpr(expr);
  }

  Array<te::Tensor> VisitExpr_(const VarNode* var_node) final {
    auto var = GetRef<Var>(var_node);
    auto it = param_arg_map_.find(var);
    if (it != param_arg_map_.end()) {
      // This var is a parameter of a nested function. Visit the corresponding argument in the
      // function call site.
      return VisitExpr(it->second);
    }
    if (param_states_.find(var) == param_states_.end()) {
      LOG(FATAL) << "Unexpected free variable " << PrettyPrint(var);
      return {};
    } else {
      ICHECK(data_dependents_per_input_.size());
      auto data_dependent = data_dependents_per_input_.back();
      if (data_dependent) {
        param_states_[var] |= kNeedInputData;
        return param_data_[var];
      } else {
        param_states_[var] |= kNeedInputShape;
        return param_shapes_[var];
      }
    }
  }

  Array<te::Tensor> VisitExpr_(const ConstantNode* op) final {
    using tir::make_const;
    ICHECK(data_dependents_per_input_.size());
    bool data_dependent = data_dependents_per_input_.back();
    if (!op->is_scalar()) {
      // This is a constant weight, extract the shape of the weight tensor.
      // This can not be data dependent.
      CHECK(!data_dependent);
      auto ttype = op->checked_type().as<TensorTypeNode>();
      int ndim = static_cast<int>(ttype->shape.size());
      Array<PrimExpr> out_shape{ndim};
      te::Tensor value = tvm::te::compute(
          out_shape,
          [&](const Array<tvm::tir::Var>& indices) {
            auto idx = indices[0];
            PrimExpr ret = make_const(DataType::Int(64), 0);
            for (int i = 0; i < ndim; i++) {
              ret = tvm::if_then_else(idx == i, ttype->shape[i], ret);
            }
            return ret;
          },
          "shape_const", topi::kBroadcast);
      scalars_.push_back(value);
      return {value};
    }
    if (data_dependent) {
      void* data = op->data->data;
      DataType dtype = DataType(op->data->dtype);
      auto value = tvm::te::compute(
          {},
          [&](const Array<tvm::tir::Var>&) {
            if (dtype == DataType::Int(32)) {
              return make_const(dtype, static_cast<const int32_t*>(data)[0]);
            } else if (dtype == DataType::Int(64)) {
              return make_const(dtype, static_cast<const int64_t*>(data)[0]);
            } else if (dtype == DataType::Float(32)) {
              return make_const(dtype, static_cast<const float*>(data)[0]);
            } else if (dtype == DataType::Float(64)) {
              return make_const(dtype, static_cast<const double*>(data)[0]);
            } else if (dtype == DataType::Bool()) {
              return make_const(dtype, static_cast<const uint8_t*>(data)[0]);
            } else {
              LOG(FATAL) << "not handled";
              return tvm::PrimExpr();
            }
          },
          "data_const", topi::kBroadcast);
      scalars_.push_back(value);
      return {value};
    } else {
      auto value = tvm::te::compute(
          {}, [&](const Array<tvm::tir::Var>&) { return tir::make_const(DataType::Int(64), 0); },
          "shape_const", topi::kBroadcast);
      scalars_.push_back(value);
      return {value};
    }
  }

  Array<te::Tensor> VisitExpr_(const CallNode* call_node) final {
    if (auto* func = call_node->op.as<FunctionNode>()) {
      for (size_t i = 0; i < func->params.size(); ++i) {
        param_arg_map_[func->params[i]] = call_node->args[i];
      }
      return VisitExpr(func->body);
    }
    static auto fshape_func = Op::GetAttrMap<FShapeFunc>("FShapeFunc");
    static auto tshape_data_dependent = Op::GetAttrMap<TShapeDataDependent>("TShapeDataDependent");
    ICHECK(call_node->op.as<OpNode>()) << "Primitive function only allows call into primitive ops";
    Op op = Downcast<Op>(call_node->op);
    ICHECK(data_dependents_per_input_.empty() || !data_dependents_per_input_.back())
        << "Error in op fusion: output of the shape func is fed to a "
        << "data-dependent shape func";
    ICHECK_GT(fshape_func.count(op), 0) << "Internal error, cannot find ShapeFunc for " << op->name;
    ICHECK_GT(tshape_data_dependent.count(op), 0)
        << "Internal error, cannot find TShapeDataDependent for " << op->name;

    Array<Integer> dep_spec = tshape_data_dependent[op];
    if (dep_spec.size() == 1) {
      // This is for cases when data dependence is specified per op
      // Replicate 0 or 1 flag to all arguments
      for (size_t i = 1; i < call_node->args.size(); ++i) {
        dep_spec.push_back(dep_spec[0]);
      }
    }

    // Visit all inputs
    Array<te::Tensor> inputs;
    int count_tuple = 0;
    for (size_t i = 0; i < call_node->args.size(); ++i) {
      Expr arg = call_node->args[i];
      if (arg->checked_type().as<TupleTypeNode>()) {
        ++count_tuple;
      }
      data_dependents_per_input_.push_back(dep_spec[i]->value != 0);
      for (te::Tensor tensor : VisitExpr(arg)) {
        inputs.push_back(tensor);
      }
      data_dependents_per_input_.pop_back();
    }
    if (count_tuple) {
      ICHECK_EQ(call_node->args.size(), 1U) << "Only allow function with a single tuple input";
    }
    // Get output ndims
    auto ret_type = call_node->checked_type();
    Array<IndexExpr> out_ndims;
    if (const auto* ttype = ret_type.as<TensorTypeNode>()) {
      out_ndims.push_back(IntImm(DataType::Int(32), ttype->shape.size()));
    } else {
      auto rtype = ret_type.as<TupleTypeNode>();
      // TODO(@icemelon): Allow recursive tuple
      ICHECK(rtype);
      for (size_t i = 0; i < rtype->fields.size(); ++i) {
        auto ttype = rtype->fields[i].as<TensorTypeNode>();
        ICHECK(ttype);
        out_ndims.push_back(IntImm(DataType::Int(32), ttype->shape.size()));
      }
    }
    // Call shape function
    auto outputs = fshape_func[op](call_node->attrs, inputs, out_ndims);
    readable_name_stream_ << "_" << op->name;
    return outputs;
  }

  Array<te::Tensor> VisitExpr_(const FunctionNode* op) final {
    LOG(FATAL) << "Nested functions are not allowed to be visited.";
    return Array<te::Tensor>();
  }

  Array<te::Tensor> VisitExpr_(const LetNode* op) final {
    Array<te::Tensor> val = VisitExpr(op->value);
    ICHECK(!memo_.count(op->var));
    memo_[op->var] = val;
    return VisitExpr(op->body);
  }

  Array<te::Tensor> VisitExpr_(const TupleNode* op) final {
    Array<te::Tensor> fields;
    for (Expr field : op->fields) {
      ICHECK(field->checked_type().as<TensorTypeNode>())
          << "Expected a Tuple of Tensor, but got " << PrettyPrint(field->checked_type());
      Array<te::Tensor> res = VisitExpr(field);
      ICHECK_EQ(res.size(), 1);
      fields.push_back(res[0]);
    }
    return fields;
  }

  Array<te::Tensor> VisitExpr_(const TupleGetItemNode* op) final {
    Array<te::Tensor> input_shapes = VisitExpr(op->tuple);
    Array<te::Tensor> out;
    out.push_back(input_shapes[op->index]);
    return out;
  }

 private:
  /*! \brief String stream for function name */
  std::ostringstream readable_name_stream_;
  /*! \brief Map from parameter to its shape function usage state */
  std::unordered_map<Expr, int, ObjectPtrHash, ObjectPtrEqual> param_states_;
  /*! \brief Map from parameter to list of data placeholder */
  std::unordered_map<Expr, Array<te::Tensor>, ObjectPtrHash, ObjectPtrEqual> param_data_;
  /*! \brief Map from parameter to list of shape placeholder */
  std::unordered_map<Expr, Array<te::Tensor>, ObjectPtrHash, ObjectPtrEqual> param_shapes_;
  /*! \brief Stack of data dependencies for shape function, specified per each op input */
  std::vector<bool> data_dependents_per_input_;
  /*! \brief Scalars used in the shape function */
  Array<te::Tensor> scalars_;
  /*! \brief Map from parameters of a nested function to corresponding arguments in a function
   * call site.
   */
  std::unordered_map<Var, Expr, ObjectPtrHash, ObjectPtrEqual> param_arg_map_;
};

CachedFunc ShapeFuncFor(const Function& prim_func, const Target& target,
                        std::function<std::string(std::string)> renamer) {
  return MakeShapeFunc().Create(prim_func, target, renamer);
}

/*!
 * \brief Get unique name from name.
 * \param name The orginal name.
 * \return Updated name which is unique.
 */
std::string GetUniqueName(std::string name, std::unordered_map<std::string, int>* name_map_) {
  for (size_t i = 0; i < name.length(); ++i) {
    if (name[i] == '.') name[i] = '_';
  }
  while (true) {
    auto it = name_map_->find(name);
    if (it == name_map_->end()) {
      (*name_map_)[name] = 1;
      return name;
    } else {
      std::ostringstream os;
      os << name << "_" << it->second;
      ++(it->second);
      name = os.str();
    }
  }
  return name;
}

TVM_REGISTER_GLOBAL("relay.backend.LowerToTE").set_body_typed([](Function prim_func) {
  return ScheduleBuilder(tvm::Target("ext_dev"), false).Create(prim_func, [&](std::string name) {
    return name;
  });
});

}  // namespace tec
}  // namespace relay
}  // namespace tvm<|MERGE_RESOLUTION|>--- conflicted
+++ resolved
@@ -481,12 +481,9 @@
     With<PassContext> fresh_pass_ctx_scope(PassContext::Create());
 
     std::unordered_map<te::Tensor, tir::Buffer> binds;
-<<<<<<< HEAD
     Map<te::Tensor, tir::Buffer> scatter_buffers;
-    IRModule ir_module = tvm::LowerSchedule(schedule, all_args, func_name, binds, scatter_buffers);
-
-=======
-    IRModule lowered_module = tvm::LowerSchedule(schedule, all_args, func_name, binds);
+    IRModule lowered_module =
+        tvm::LowerSchedule(schedule, all_args, func_name, binds, scatter_buffers);
 
     // Unfortunately the above machinery creates its own GlobalVars instead of using *the*
     // GlobalVar we established above. Fix this before the confusion spreads any further.
@@ -497,7 +494,6 @@
           kv.first->name_hint == prim_fn_gvar->name_hint ? prim_fn_gvar : kv.first;
       fixed_lowered_module->Add(global_var, kv.second);
     }
->>>>>>> c7ddb413
     return CachedFunc(target, prim_fn_gvar, inputs, outputs, schedule, tir::PrimFunc{nullptr},
                       shape_func_param_states, fixed_lowered_module);
   }
